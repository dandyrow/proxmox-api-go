--- conflicted
+++ resolved
@@ -36,13 +36,12 @@
 
 // ConfigQemu - Proxmox API QEMU options
 type ConfigQemu struct {
-<<<<<<< HEAD
 	Agent           int           `json:"agent,omitempty"` // TODO should probably be a bool
 	Args            string        `json:"args,omitempty"`
 	Balloon         int           `json:"balloon,omitempty"` // TODO should probably be a bool
 	Bios            string        `json:"bios,omitempty"`
 	Boot            string        `json:"boot,omitempty"`       // TODO should be an array of custom enums
-	BootDisk        string        `json:"bootdisk,omitempty"`   // Only returned as it's deprecated in the proxmox api
+	BootDisk        string        `json:"bootdisk,omitempty"`   // TODO discuss deprecation? Only returned as it's deprecated in the proxmox api
 	CIcustom        string        `json:"cicustom,omitempty"`   // TODO should be part of a cloud-init struct (cloud-init option)
 	CIpassword      string        `json:"cipassword,omitempty"` // TODO should be part of a cloud-init struct (cloud-init option)
 	CIuser          string        `json:"ciuser,omitempty"`     // TODO should be part of a cloud-init struct (cloud-init option)
@@ -81,54 +80,13 @@
 	QemuVga         QemuDevice    `json:"vga,omitempty"`          // TODO should be a struct
 	Scsihw          string        `json:"scsihw,omitempty"`       // TODO should be custom type with enum
 	Searchdomain    string        `json:"searchdomain,omitempty"` // TODO should be part of a cloud-init struct (cloud-init option)
+	Smbios1         string        `json:"smbios1,omitempty"`      // TODO should be custom type with enum?
 	Sshkeys         string        `json:"sshkeys,omitempty"`      // TODO should be an array of strings
 	Startup         string        `json:"startup,omitempty"`      // TODO should be a struct?
 	Tablet          *bool         `json:"tablet,omitempty"`
 	Tags            string        `json:"tags,omitempty"` // TODO should be an array of a custom type as there are character and length limitations
 	VmID            int           `json:"vmid,omitempty"` // TODO should be a custom type as there are limitations
 }
-=======
-	VmID            int         `json:"vmid,omitempty"`
-	Name            string      `json:"name,omitempty"`
-	Description     string      `json:"description,omitempty"`
-	Pool            string      `json:"pool,omitempty"`
-	Bios            string      `json:"bios,omitempty"`
-	EFIDisk         QemuDevice  `json:"efidisk,omitempty"`
-	Machine         string      `json:"machine,omitempty"`
-	Onboot          *bool       `json:"onboot,omitempty"`
-	Startup         string      `json:"startup,omitempty"`
-	Tablet          *bool       `json:"tablet,omitempty"`
-	Agent           int         `json:"agent,omitempty"`
-	Memory          int         `json:"memory,omitempty"`
-	Balloon         int         `json:"balloon,omitempty"`
-	QemuOs          string      `json:"ostype,omitempty"`
-	QemuCores       int         `json:"cores,omitempty"`
-	QemuSockets     int         `json:"sockets,omitempty"`
-	QemuVcpus       int         `json:"vcpus,omitempty"`
-	QemuCpu         string      `json:"cpu,omitempty"`
-	QemuNuma        *bool       `json:"numa,omitempty"`
-	QemuKVM         *bool       `json:"kvm,omitempty"`
-	Hotplug         string      `json:"hotplug,omitempty"`
-	QemuIso         string      `json:"iso,omitempty"`
-	QemuPxe         bool        `json:"pxe,omitempty"`
-	FullClone       *int        `json:"fullclone,omitempty"`
-	Boot            string      `json:"boot,omitempty"`
-	BootDisk        string      `json:"bootdisk,omitempty"`
-	Scsihw          string      `json:"scsihw,omitempty"`
-	QemuDisks       QemuDevices `json:"disk,omitempty"`
-	QemuUnusedDisks QemuDevices `json:"unused,omitempty"`
-	QemuVga         QemuDevice  `json:"vga,omitempty"`
-	QemuNetworks    QemuDevices `json:"network,omitempty"`
-	QemuSerials     QemuDevices `json:"serial,omitempty"`
-	QemuUsbs        QemuDevices `json:"usb,omitempty"`
-	QemuPCIDevices  QemuDevices `json:"hostpci,omitempty"`
-	Hookscript      string      `json:"hookscript,omitempty"`
-	HaState         string      `json:"hastate,omitempty"`
-	HaGroup         string      `json:"hagroup,omitempty"`
-	Tags            string      `json:"tags,omitempty"`
-	Smbios1         string      `json:"smbios1,omitempty"`
-	Args            string      `json:"args,omitempty"`
->>>>>>> 4d08b16c
 
 // Create - Tell Proxmox API to make the VM
 func (config ConfigQemu) Create(vmr *VmRef, client *Client) (err error) {
@@ -1137,475 +1095,9 @@
 	if vmConfig["lock"] != nil {
 		return nil, fmt.Errorf("vm locked, could not obtain config")
 	}
-<<<<<<< HEAD
 	config, err = ConfigQemu{}.mapToStruct(vmConfig)
 	if err != nil {
 		return
-=======
-
-	// vmConfig Sample: map[ cpu:host
-	// net0:virtio=62:DF:XX:XX:XX:XX,bridge=vmbr0
-	// ide2:local:iso/xxx-xx.iso,media=cdrom memory:2048
-	// smbios1:uuid=8b3bf833-aad8-4545-xxx-xxxxxxx digest:aa6ce5xxxxx1b9ce33e4aaeff564d4 sockets:1
-	// name:terraform-ubuntu1404-template bootdisk:virtio0
-	// virtio0:ProxmoxxxxISCSI:vm-1014-disk-2,size=4G
-	// description:Base image
-	// cores:2 ostype:l26
-
-	name := ""
-	if _, isSet := vmConfig["name"]; isSet {
-		name = vmConfig["name"].(string)
-	}
-	description := ""
-	if _, isSet := vmConfig["description"]; isSet {
-		description = vmConfig["description"].(string)
-	}
-	tags := ""
-	if _, isSet := vmConfig["tags"]; isSet {
-		tags = vmConfig["tags"].(string)
-	}
-	args := ""
-	if _, isSet := vmConfig["args"]; isSet {
-		args = vmConfig["args"].(string)
-	}
-
-	bios := "seabios"
-	if _, isSet := vmConfig["bios"]; isSet {
-		bios = vmConfig["bios"].(string)
-	}
-	onboot := true
-	if _, isSet := vmConfig["onboot"]; isSet {
-		onboot = Itob(int(vmConfig["onboot"].(float64)))
-	}
-	startup := ""
-	if _, isSet := vmConfig["startup"]; isSet {
-		startup = vmConfig["startup"].(string)
-	}
-	tablet := true
-	if _, isSet := vmConfig["tablet"]; isSet {
-		tablet = Itob(int(vmConfig["tablet"].(float64)))
-	}
-
-	agent := 0
-	if _, isSet := vmConfig["agent"]; isSet {
-		switch vmConfig["agent"].(type) {
-		case float64:
-			agent = int(vmConfig["agent"].(float64))
-		case string:
-			AgentConfList := strings.Split(vmConfig["agent"].(string), ",")
-			agent, _ = strconv.Atoi(AgentConfList[0])
-		}
-
-	}
-	ostype := "other"
-	if _, isSet := vmConfig["ostype"]; isSet {
-		ostype = vmConfig["ostype"].(string)
-	}
-	memory := 0.0
-	if _, isSet := vmConfig["memory"]; isSet {
-		memory = vmConfig["memory"].(float64)
-	}
-	balloon := 0.0
-	if _, isSet := vmConfig["balloon"]; isSet {
-		balloon = vmConfig["balloon"].(float64)
-	}
-	cores := 1.0
-	if _, isSet := vmConfig["cores"]; isSet {
-		cores = vmConfig["cores"].(float64)
-	}
-	vcpus := 0.0
-	if _, isSet := vmConfig["vcpus"]; isSet {
-		vcpus = vmConfig["vcpus"].(float64)
-	}
-	sockets := 1.0
-	if _, isSet := vmConfig["sockets"]; isSet {
-		sockets = vmConfig["sockets"].(float64)
-	}
-	cpu := "host"
-	if _, isSet := vmConfig["cpu"]; isSet {
-		cpu = vmConfig["cpu"].(string)
-	}
-	numa := false
-	if _, isSet := vmConfig["numa"]; isSet {
-		numa = Itob(int(vmConfig["numa"].(float64)))
-	}
-	//Can be network,disk,cpu,memory,usb
-	hotplug := "network,disk,usb"
-	if _, isSet := vmConfig["hotplug"]; isSet {
-		hotplug = vmConfig["hotplug"].(string)
-	}
-	//boot by default from hard disk (c), CD-ROM (d), network (n).
-	boot := "cdn"
-	if _, isSet := vmConfig["boot"]; isSet {
-		boot = vmConfig["boot"].(string)
-	}
-	bootdisk := ""
-	if _, isSet := vmConfig["bootdisk"]; isSet {
-		bootdisk = vmConfig["bootdisk"].(string)
-	}
-	kvm := true
-	if _, isSet := vmConfig["kvm"]; isSet {
-		kvm = Itob(int(vmConfig["kvm"].(float64)))
-	}
-	scsihw := "lsi"
-	if _, isSet := vmConfig["scsihw"]; isSet {
-		scsihw = vmConfig["scsihw"].(string)
-	}
-	hookscript := ""
-	if _, isSet := vmConfig["hookscript"]; isSet {
-		hookscript = vmConfig["hookscript"].(string)
-	}
-
-	config = &ConfigQemu{
-		Name:            name,
-		Description:     strings.TrimSpace(description),
-		Tags:            strings.TrimSpace(tags),
-		Args:            strings.TrimSpace(args),
-		Bios:            bios,
-		EFIDisk:         QemuDevice{},
-		Onboot:          &onboot,
-		Startup:         startup,
-		Tablet:          &tablet,
-		Agent:           agent,
-		QemuOs:          ostype,
-		Memory:          int(memory),
-		QemuCores:       int(cores),
-		QemuSockets:     int(sockets),
-		QemuCpu:         cpu,
-		QemuNuma:        &numa,
-		QemuKVM:         &kvm,
-		Hotplug:         hotplug,
-		Boot:            boot,
-		BootDisk:        bootdisk,
-		Scsihw:          scsihw,
-		Hookscript:      hookscript,
-		QemuDisks:       QemuDevices{},
-		QemuUnusedDisks: QemuDevices{},
-		QemuVga:         QemuDevice{},
-		QemuNetworks:    QemuDevices{},
-		QemuSerials:     QemuDevices{},
-		QemuPCIDevices:  QemuDevices{},
-		QemuUsbs:        QemuDevices{},
-		Ipconfig:        IpconfigMap{},
-	}
-
-	if balloon >= 1 {
-		config.Balloon = int(balloon)
-	}
-	if vcpus >= 1 {
-		config.QemuVcpus = int(vcpus)
-	}
-
-	if vmConfig["ide2"] != nil {
-		isoMatch := rxIso.FindStringSubmatch(vmConfig["ide2"].(string))
-		config.QemuIso = isoMatch[1]
-	}
-
-	// Add Cloud-Init options
-	if _, isSet := vmConfig["ciuser"]; isSet {
-		config.CIuser = vmConfig["ciuser"].(string)
-	}
-	if _, isSet := vmConfig["cipassword"]; isSet {
-		config.CIpassword = vmConfig["cipassword"].(string)
-	}
-	if _, isSet := vmConfig["cicustom"]; isSet {
-		config.CIcustom = vmConfig["cicustom"].(string)
-	}
-	if _, isSet := vmConfig["searchdomain"]; isSet {
-		config.Searchdomain = vmConfig["searchdomain"].(string)
-	}
-	if _, isSet := vmConfig["nameserver"]; isSet {
-		config.Nameserver = vmConfig["nameserver"].(string)
-	}
-	if _, isSet := vmConfig["sshkeys"]; isSet {
-		config.Sshkeys, _ = url.PathUnescape(vmConfig["sshkeys"].(string))
-	}
-	if _, isSet := vmConfig["smbios1"]; isSet {
-		config.Smbios1 = vmConfig["smbios1"].(string)
-	}
-
-	ipconfigNames := []string{}
-
-	for k := range vmConfig {
-		if ipconfigName := rxIpconfigName.FindStringSubmatch(k); len(ipconfigName) > 0 {
-			ipconfigNames = append(ipconfigNames, ipconfigName[0])
-		}
-	}
-
-	for _, ipconfigName := range ipconfigNames {
-		ipConfStr := vmConfig[ipconfigName]
-		id := rxDeviceID.FindStringSubmatch(ipconfigName)
-		ipconfigID, _ := strconv.Atoi(id[0])
-		config.Ipconfig[ipconfigID] = ipConfStr
-	}
-
-	// Add disks.
-	diskNames := []string{}
-
-	for k := range vmConfig {
-		if diskName := rxDiskName.FindStringSubmatch(k); len(diskName) > 0 {
-			diskNames = append(diskNames, diskName[0])
-		}
-	}
-
-	for _, diskName := range diskNames {
-		var isDiskByID bool = false
-		diskConfStr := vmConfig[diskName].(string)
-
-		id := rxDeviceID.FindStringSubmatch(diskName)
-		diskID, _ := strconv.Atoi(id[0])
-		diskType := rxDiskType.FindStringSubmatch(diskName)[0]
-
-		diskConfMap := ParsePMConf(diskConfStr, "volume")
-		diskByID := rxDiskPath.FindStringSubmatch(diskConfMap["volume"].(string))
-		if len(diskByID) > 0 && diskByID[0] != "" {
-			isDiskByID = true
-		}
-
-		if diskConfMap["volume"].(string) == "none" {
-			continue
-		}
-
-		diskConfMap["slot"] = diskID
-		diskConfMap["type"] = diskType
-
-		storageName, fileName := ParseSubConf(diskConfMap["volume"].(string), ":")
-		diskConfMap["storage"] = storageName
-		diskConfMap["file"] = fileName
-
-		filePath := diskConfMap["volume"]
-
-		// Get disk format
-		storageContent, err := client.GetStorageContent(vmr, storageName)
-		if err != nil {
-			log.Fatal(err)
-			return nil, err
-		}
-		var storageFormat string
-		contents := storageContent["data"].([]interface{})
-		for content := range contents {
-			storageContentMap := contents[content].(map[string]interface{})
-			if storageContentMap["volid"] == filePath {
-				storageFormat = storageContentMap["format"].(string)
-				break
-			}
-		}
-		diskConfMap["format"] = storageFormat
-
-		// Get storage type for disk
-		var storageStatus map[string]interface{}
-		if !isDiskByID {
-			storageStatus, err = client.GetStorageStatus(vmr, storageName)
-			if err != nil {
-				log.Fatal(err)
-				return nil, err
-			}
-			storageType := storageStatus["type"]
-
-			diskConfMap["storage_type"] = storageType
-		}
-		// cloud-init disks not always have the size sent by the API, which results in a crash
-		if diskConfMap["size"] == nil && strings.Contains(fileName.(string), "cloudinit") {
-			diskConfMap["size"] = "4M" // default cloud-init disk size
-		}
-
-		var sizeInTerabytes = regexp.MustCompile(`[0-9]+T`)
-		// Convert to gigabytes if disk size was received in terabytes
-		matched := sizeInTerabytes.MatchString(diskConfMap["size"].(string))
-		if matched {
-			diskConfMap["size"] = fmt.Sprintf("%.0fG", DiskSizeGB(diskConfMap["size"]))
-		}
-
-		// And device config to disks map.
-		if len(diskConfMap) > 0 {
-			config.QemuDisks[diskID] = diskConfMap
-		}
-	}
-
-	// Add unused disks
-	// unused0:local:100/vm-100-disk-1.qcow2
-	unusedDiskNames := []string{}
-	for k := range vmConfig {
-		// look for entries from the config in the format "unusedX:<storagepath>" where X is an integer
-		if unusedDiskName := rxUnusedDiskName.FindStringSubmatch(k); len(unusedDiskName) > 0 {
-			unusedDiskNames = append(unusedDiskNames, unusedDiskName[0])
-		}
-	}
-	// if len(unusedDiskNames) > 0 {
-	// 	log.Printf("[DEBUG] unusedDiskNames: %v", unusedDiskNames)
-	// }
-
-	for _, unusedDiskName := range unusedDiskNames {
-		unusedDiskConfStr := vmConfig[unusedDiskName].(string)
-		finalDiskConfMap := QemuDevice{}
-
-		// parse "unused0" to get the id '0' as an int
-		id := rxDeviceID.FindStringSubmatch(unusedDiskName)
-		diskID, err := strconv.Atoi(id[0])
-		if err != nil {
-			return nil, fmt.Errorf(fmt.Sprintf("Unable to parse unused disk id from input string '%v' tried to convert '%v' to integer.", unusedDiskName, diskID))
-		}
-		finalDiskConfMap["slot"] = diskID
-
-		// parse the attributes from the unused disk
-		// extract the storage and file path from the unused disk entry
-		parsedUnusedDiskMap := ParsePMConf(unusedDiskConfStr, "storage+file")
-		storageName, fileName := ParseSubConf(parsedUnusedDiskMap["storage+file"].(string), ":")
-		finalDiskConfMap["storage"] = storageName
-		finalDiskConfMap["file"] = fileName
-
-		config.QemuUnusedDisks[diskID] = finalDiskConfMap
-	}
-
-	//Display
-	if vga, isSet := vmConfig["vga"]; isSet {
-		vgaList := strings.Split(vga.(string), ",")
-		vgaMap := QemuDevice{}
-
-		// TODO: keep going if error?
-		err = vgaMap.readDeviceConfig(vgaList)
-		if err != nil {
-			log.Printf("[ERROR] %q", err)
-		}
-		if len(vgaMap) > 0 {
-			config.QemuVga = vgaMap
-		}
-	}
-
-	// Add networks.
-	nicNames := []string{}
-
-	for k := range vmConfig {
-		if nicName := rxNicName.FindStringSubmatch(k); len(nicName) > 0 {
-			nicNames = append(nicNames, nicName[0])
-		}
-	}
-
-	for _, nicName := range nicNames {
-		nicConfStr := vmConfig[nicName]
-		nicConfList := strings.Split(nicConfStr.(string), ",")
-
-		id := rxDeviceID.FindStringSubmatch(nicName)
-		nicID, _ := strconv.Atoi(id[0])
-		model, macaddr := ParseSubConf(nicConfList[0], "=")
-
-		// Add model and MAC address.
-		nicConfMap := QemuDevice{
-			"id":      nicID,
-			"model":   model,
-			"macaddr": macaddr,
-		}
-
-		// Add rest of device config.
-		err = nicConfMap.readDeviceConfig(nicConfList[1:])
-		if err != nil {
-			log.Printf("[ERROR] %q", err)
-		}
-		switch nicConfMap["firewall"] {
-		case 1:
-			nicConfMap["firewall"] = true
-		case 0:
-			nicConfMap["firewall"] = false
-		}
-		switch nicConfMap["link_down"] {
-		case 1:
-			nicConfMap["link_down"] = true
-		case 0:
-			nicConfMap["link_down"] = false
-		}
-
-		// And device config to networks.
-		if len(nicConfMap) > 0 {
-			config.QemuNetworks[nicID] = nicConfMap
-		}
-	}
-
-	// Add serials
-	serialNames := []string{}
-
-	for k := range vmConfig {
-		if serialName := rxSerialName.FindStringSubmatch(k); len(serialName) > 0 {
-			serialNames = append(serialNames, serialName[0])
-		}
-	}
-
-	for _, serialName := range serialNames {
-		id := rxDeviceID.FindStringSubmatch(serialName)
-		serialID, _ := strconv.Atoi(id[0])
-
-		serialConfMap := QemuDevice{
-			"id":   serialID,
-			"type": vmConfig[serialName],
-		}
-
-		// And device config to serials map.
-		if len(serialConfMap) > 0 {
-			config.QemuSerials[serialID] = serialConfMap
-		}
-	}
-
-	// Add usbs
-	usbNames := []string{}
-
-	for k := range vmConfig {
-		if usbName := rxUsbName.FindStringSubmatch(k); len(usbName) > 0 {
-			usbNames = append(usbNames, usbName[0])
-		}
-	}
-
-	for _, usbName := range usbNames {
-		usbConfStr := vmConfig[usbName]
-		usbConfList := strings.Split(usbConfStr.(string), ",")
-		id := rxDeviceID.FindStringSubmatch(usbName)
-		usbID, _ := strconv.Atoi(id[0])
-		_, host := ParseSubConf(usbConfList[0], "=")
-
-		usbConfMap := QemuDevice{
-			"id":   usbID,
-			"host": host,
-		}
-
-		err = usbConfMap.readDeviceConfig(usbConfList[1:])
-		if err != nil {
-			log.Printf("[ERROR] %q", err)
-		}
-		if usbConfMap["usb3"] == 1 {
-			usbConfMap["usb3"] = true
-		}
-
-		// And device config to usbs map.
-		if len(usbConfMap) > 0 {
-			config.QemuUsbs[usbID] = usbConfMap
-		}
-	}
-
-	// hostpci
-	hostPCInames := []string{}
-
-	for k := range vmConfig {
-		if hostPCIname := rxPCIName.FindStringSubmatch(k); len(hostPCIname) > 0 {
-			hostPCInames = append(hostPCInames, hostPCIname[0])
-		}
-	}
-
-	for _, hostPCIname := range hostPCInames {
-		hostPCIConfStr := vmConfig[hostPCIname]
-		hostPCIConfList := strings.Split(hostPCIConfStr.(string), ",")
-		id := rxPCIName.FindStringSubmatch(hostPCIname)
-		hostPCIID, _ := strconv.Atoi(id[0])
-		hostPCIConfMap := QemuDevice{
-			"id": hostPCIID,
-		}
-		err = hostPCIConfMap.readDeviceConfig(hostPCIConfList)
-		if err != nil {
-			log.Printf("[ERROR] %q", err)
-		}
-
-		// And device config to usbs map.
-		if len(hostPCIConfMap) > 0 {
-			config.QemuPCIDevices[hostPCIID] = hostPCIConfMap
-		}
->>>>>>> 4d08b16c
 	}
 	config.defaults()
 	// HAstate is return by the api for a vm resource type but not the HAgroup
