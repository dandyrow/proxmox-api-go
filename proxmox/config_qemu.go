package proxmox

import (
	"encoding/json"
	"errors"
	"fmt"
	"io"
	"log"
	"math/rand"
	"net"
	"net/url"
	"regexp"
	"strconv"
	"strings"
	"time"
)

// Currently ZFS local, LVM, Ceph RBD, CephFS, Directory and virtio-scsi-pci are considered.
// Other formats are not verified, but could be added if they're needed.
const rxStorageTypes = `(zfspool|lvm|rbd|cephfs|dir|virtio-scsi-pci)`
const machineModels = `(pc|q35|pc-i440fx)`

type (
	QemuDevices     map[int]map[string]interface{}
	QemuDevice      map[string]interface{}
	QemuDeviceParam []string
)

// ConfigQemu - Proxmox API QEMU options
type ConfigQemu struct {
	VmID            int         `json:"vmid"`
	Name            string      `json:"name"`
	Description     string      `json:"desc"`
	Pool            string      `json:"pool,omitempty"`
	Bios            string      `json:"bios"`
	EFIDisk         string      `json:"efidisk"`
	Machine         string      `json:"machine"`
	Onboot          bool        `json:"onboot"`
	Agent           int         `json:"agent"`
	Memory          int         `json:"memory"`
	Balloon         int         `json:"balloon"`
	QemuOs          string      `json:"os"`
	QemuCores       int         `json:"cores"`
	QemuSockets     int         `json:"sockets"`
	QemuVcpus       int         `json:"vcpus"`
	QemuCpu         string      `json:"cpu"`
	QemuNuma        bool        `json:"numa"`
	QemuKVM         bool        `json:"kvm"`
	Hotplug         string      `json:"hotplug"`
	QemuIso         string      `json:"iso"`
	FullClone       *int        `json:"fullclone"`
	Boot            string      `json:"boot"`
	BootDisk        string      `json:"bootdisk,omitempty"`
	Scsihw          string      `json:"scsihw,omitempty"`
	QemuDisks       QemuDevices `json:"disk"`
	QemuUnusedDisks QemuDevices `json:"unused_disk"`
	QemuVga         QemuDevice  `json:"vga,omitempty"`
	QemuNetworks    QemuDevices `json:"network"`
	QemuSerials     QemuDevices `json:"serial,omitempty"`
	HaState         string      `json:"hastate,omitempty"`
	Tags            string      `json:"tags"`
	Args            string      `json:"args"`

	// Deprecated single disk.
	DiskSize    float64 `json:"diskGB"`
	Storage     string  `json:"storage"`
	StorageType string  `json:"storageType"` // virtio|scsi (cloud-init defaults to scsi)

	// Deprecated single nic.
	QemuNicModel string `json:"nic"`
	QemuBrige    string `json:"bridge"`
	QemuVlanTag  int    `json:"vlan"`
	QemuMacAddr  string `json:"mac"`

	// cloud-init options
	CIuser     string `json:"ciuser"`
	CIpassword string `json:"cipassword"`
	CIcustom   string `json:"cicustom"`

	Searchdomain string `json:"searchdomain"`
	Nameserver   string `json:"nameserver"`
	Sshkeys      string `json:"sshkeys"`

	// arrays are hard, support 3 interfaces for now
	Ipconfig0 string `json:"ipconfig0"`
	Ipconfig1 string `json:"ipconfig1"`
	Ipconfig2 string `json:"ipconfig2"`
}

// CreateVm - Tell Proxmox API to make the VM
func (config ConfigQemu) CreateVm(vmr *VmRef, client *Client) (err error) {
	if config.HasCloudInit() {
		return errors.New("Cloud-init parameters only supported on clones or updates")
	}
	vmr.SetVmType("qemu")

	params := map[string]interface{}{
		"vmid":        vmr.vmId,
		"name":        config.Name,
		"onboot":      config.Onboot,
		"agent":       config.Agent,
		"ide2":        config.QemuIso + ",media=cdrom",
		"ostype":      config.QemuOs,
		"sockets":     config.QemuSockets,
		"cores":       config.QemuCores,
		"cpu":         config.QemuCpu,
		"numa":        config.QemuNuma,
		"kvm":         config.QemuKVM,
		"hotplug":     config.Hotplug,
		"memory":      config.Memory,
		"boot":        config.Boot,
		"description": config.Description,
		"tags":        config.Tags,
<<<<<<< HEAD
		"machine":     config.Machine,
=======
		"args":        config.Args,
>>>>>>> cb769f4e
	}

	if config.Bios != "" {
		params["bios"] = config.Bios
	}

	if config.Balloon >= 1 {
		params["balloon"] = config.Balloon
	}

	if config.QemuVcpus >= 1 {
		params["vcpus"] = config.QemuVcpus
	}

	if vmr.pool != "" {
		params["pool"] = vmr.pool
	}

	if config.BootDisk != "" {
		params["bootdisk"] = config.BootDisk
	}

	if config.Scsihw != "" {
		params["scsihw"] = config.Scsihw
	}

	err = config.CreateQemuMachineParam(params)
	if err != nil {
		log.Printf("[ERROR] %q", err)
	}

	// Create disks config.
	err = config.CreateQemuDisksParams(vmr.vmId, params, false)
	if err != nil {
		log.Printf("[ERROR] %q", err)
	}

	//Creat additional efi disk
	if config.EFIDisk != "" {
		params["efidisk0"] = fmt.Sprintf("%s:1", config.EFIDisk)
	}

	// Create vga config.
	vgaParam := QemuDeviceParam{}
	vgaParam = vgaParam.createDeviceParam(config.QemuVga, nil)
	if len(vgaParam) > 0 {
		params["vga"] = strings.Join(vgaParam, ",")
	}

	// Create networks config.
	err = config.CreateQemuNetworksParams(vmr.vmId, params)
	if err != nil {
		log.Printf("[ERROR] %q", err)
	}

	// Create serial interfaces
	err = config.CreateQemuSerialsParams(vmr.vmId, params)
	if err != nil {
		log.Printf("[ERROR] %q", err)
	}

	exitStatus, err := client.CreateQemuVm(vmr.node, params)
	if err != nil {
		return fmt.Errorf("Error creating VM: %v, error status: %s (params: %v)", err, exitStatus, params)
	}

	_, err = client.UpdateVMHA(vmr, config.HaState)
	if err != nil {
		log.Printf("[ERROR] %q", err)
	}

	return
}

// HasCloudInit - are there cloud-init options?
func (config ConfigQemu) HasCloudInit() bool {
	return config.CIuser != "" ||
		config.CIpassword != "" ||
		config.Searchdomain != "" ||
		config.Nameserver != "" ||
		config.Sshkeys != "" ||
		config.Ipconfig0 != "" ||
		config.Ipconfig1 != "" ||
		config.CIcustom != ""
}

/*

CloneVm
Example: Request

nodes/proxmox1-xx/qemu/1012/clone

newid:145
name:tf-clone1
target:proxmox1-xx
full:1
storage:xxx

*/
func (config ConfigQemu) CloneVm(sourceVmr *VmRef, vmr *VmRef, client *Client) (err error) {
	vmr.SetVmType("qemu")
	fullclone := "1"
	if config.FullClone != nil {
		fullclone = strconv.Itoa(*config.FullClone)
	}
	storage := config.Storage
	if disk0Storage, ok := config.QemuDisks[0]["storage"].(string); ok && len(disk0Storage) > 0 {
		storage = disk0Storage
	}
	params := map[string]interface{}{
		"newid":  vmr.vmId,
		"target": vmr.node,
		"name":   config.Name,
		"full":   fullclone,
	}
	if vmr.pool != "" {
		params["pool"] = vmr.pool
	}

	if fullclone == "1" {
		params["storage"] = storage
	}

	_, err = client.CloneQemuVm(sourceVmr, params)
	return err
}

func (config ConfigQemu) UpdateConfig(vmr *VmRef, client *Client) (err error) {
	configParams := map[string]interface{}{
		"name":        config.Name,
		"description": config.Description,
		"tags":        config.Tags,
		"args":        config.Args,
		"onboot":      config.Onboot,
		"agent":       config.Agent,
		"sockets":     config.QemuSockets,
		"cores":       config.QemuCores,
		"cpu":         config.QemuCpu,
		"numa":        config.QemuNuma,
		"kvm":         config.QemuKVM,
		"hotplug":     config.Hotplug,
		"memory":      config.Memory,
		"boot":        config.Boot,
	}

	//Array to list deleted parameters
	deleteParams := []string{}

	if config.Bios != "" {
		configParams["bios"] = config.Bios
	}

	if config.Balloon >= 1 {
		configParams["balloon"] = config.Balloon
	} else {
		deleteParams = append(deleteParams, "balloon")
	}

	if config.QemuVcpus >= 1 {
		configParams["vcpus"] = config.QemuVcpus
	} else {
		deleteParams = append(deleteParams, "vcpus")
	}

	if config.BootDisk != "" {
		configParams["bootdisk"] = config.BootDisk
	}

	if config.Scsihw != "" {
		configParams["scsihw"] = config.Scsihw
	}

	// Create disks config.
	configParamsDisk := map[string]interface{}{
		"vmid": vmr.vmId,
	}
	// TODO keep going if error=
	err = config.CreateQemuDisksParams(vmr.vmId, configParamsDisk, false)
	if err != nil {
		log.Printf("[ERROR] %q", err)
	}
	// TODO keep going if error=
	_, err = client.createVMDisks(vmr.node, configParamsDisk)
	if err != nil {
		log.Printf("[ERROR] %q", err)
	}
	//Copy the disks to the global configParams
	for key, value := range configParamsDisk {
		//vmid is only required in createVMDisks
		if key != "vmid" {
			configParams[key] = value
		}
	}

	// Create networks config.
	err = config.CreateQemuNetworksParams(vmr.vmId, configParams)
	if err != nil {
		log.Printf("[ERROR] %q", err)
	}

	// Create vga config.
	vgaParam := QemuDeviceParam{}
	vgaParam = vgaParam.createDeviceParam(config.QemuVga, nil)
	if len(vgaParam) > 0 {
		configParams["vga"] = strings.Join(vgaParam, ",")
	} else {
		deleteParams = append(deleteParams, "vga")
	}

	// Create serial interfaces
	err = config.CreateQemuSerialsParams(vmr.vmId, configParams)
	if err != nil {
		log.Printf("[ERROR] %q", err)
	}

	// cloud-init options
	if config.CIuser != "" {
		configParams["ciuser"] = config.CIuser
	}
	if config.CIpassword != "" {
		configParams["cipassword"] = config.CIpassword
	}
	if config.CIcustom != "" {
		configParams["cicustom"] = config.CIcustom
	}
	if config.Searchdomain != "" {
		configParams["searchdomain"] = config.Searchdomain
	}
	if config.Nameserver != "" {
		configParams["nameserver"] = config.Nameserver
	}
	if config.Sshkeys != "" {
		sshkeyEnc := url.PathEscape(config.Sshkeys + "\n")
		sshkeyEnc = strings.Replace(sshkeyEnc, "+", "%2B", -1)
		sshkeyEnc = strings.Replace(sshkeyEnc, "@", "%40", -1)
		sshkeyEnc = strings.Replace(sshkeyEnc, "=", "%3D", -1)
		configParams["sshkeys"] = sshkeyEnc
	}
	if config.Ipconfig0 != "" {
		configParams["ipconfig0"] = config.Ipconfig0
	}
	if config.Ipconfig1 != "" {
		configParams["ipconfig1"] = config.Ipconfig1
	}
	if config.Ipconfig2 != "" {
		configParams["ipconfig2"] = config.Ipconfig2
	}

	if len(deleteParams) > 0 {
		configParams["delete"] = strings.Join(deleteParams, ", ")
	}

	_, err = client.SetVmConfig(vmr, configParams)
	if err != nil {
		log.Print(err)
		return err
	}

	_, err = client.UpdateVMHA(vmr, config.HaState)
	if err != nil {
		log.Printf("[ERROR] %q", err)
	}

	_, err = client.UpdateVMPool(vmr, config.Pool)

	return err
}

func NewConfigQemuFromJson(io io.Reader) (config *ConfigQemu, err error) {
	config = &ConfigQemu{QemuVlanTag: -1, QemuKVM: true}
	err = json.NewDecoder(io).Decode(config)
	if err != nil {
		log.Fatal(err)
		return nil, err
	}
	log.Println(config)
	return
}

var (
	rxIso            = regexp.MustCompile(`(.*?),media`)
	rxDeviceID       = regexp.MustCompile(`\d+`)
	rxDiskName       = regexp.MustCompile(`(virtio|scsi)\d+`)
	rxDiskType       = regexp.MustCompile(`\D+`)
	rxUnusedDiskName = regexp.MustCompile(`^(unused)\d+`)
	rxNicName        = regexp.MustCompile(`net\d+`)
	rxMpName         = regexp.MustCompile(`mp\d+`)
	rxSerialName     = regexp.MustCompile(`serial\d+`)
)

func NewConfigQemuFromApi(vmr *VmRef, client *Client) (config *ConfigQemu, err error) {
	var vmConfig map[string]interface{}
	for ii := 0; ii < 3; ii++ {
		vmConfig, err = client.GetVmConfig(vmr)
		if err != nil {
			log.Fatal(err)
			return nil, err
		}
		// this can happen:
		// {"data":{"lock":"clone","digest":"eb54fb9d9f120ba0c3bdf694f73b10002c375c38","description":" qmclone temporary file\n"}})
		if vmConfig["lock"] == nil {
			break
		} else {
			time.Sleep(8 * time.Second)
		}
	}

	if vmConfig["lock"] != nil {
		return nil, errors.New("vm locked, could not obtain config")
	}

	// vmConfig Sample: map[ cpu:host
	// net0:virtio=62:DF:XX:XX:XX:XX,bridge=vmbr0
	// ide2:local:iso/xxx-xx.iso,media=cdrom memory:2048
	// smbios1:uuid=8b3bf833-aad8-4545-xxx-xxxxxxx digest:aa6ce5xxxxx1b9ce33e4aaeff564d4 sockets:1
	// name:terraform-ubuntu1404-template bootdisk:virtio0
	// virtio0:ProxmoxxxxISCSI:vm-1014-disk-2,size=4G
	// description:Base image
	// cores:2 ostype:l26

	name := ""
	if _, isSet := vmConfig["name"]; isSet {
		name = vmConfig["name"].(string)
	}
	description := ""
	if _, isSet := vmConfig["description"]; isSet {
		description = vmConfig["description"].(string)
	}
	tags := ""
	if _, isSet := vmConfig["tags"]; isSet {
		tags = vmConfig["tags"].(string)
	}
        args := ""
        if _, isSet := vmConfig["args"]; isSet {
                tags = vmConfig["args"].(string)
        }

	bios := "seabios"
	if _, isSet := vmConfig["bios"]; isSet {
		bios = vmConfig["bios"].(string)
	}
	efidisk := "efidisk"
	if _, isSet := vmConfig["efidisk0"]; isSet {
		efidisk = vmConfig["efidisk0"].(string)
	}
	onboot := true
	if _, isSet := vmConfig["onboot"]; isSet {
		onboot = Itob(int(vmConfig["onboot"].(float64)))
	}

	agent := 0
	if _, isSet := vmConfig["agent"]; isSet {
		switch vmConfig["agent"].(type) {
		case float64:
			agent = int(vmConfig["agent"].(float64))
		case string:
			agent, _ = strconv.Atoi(vmConfig["agent"].(string))
		}

	}
	ostype := "other"
	if _, isSet := vmConfig["ostype"]; isSet {
		ostype = vmConfig["ostype"].(string)
	}
	memory := 0.0
	if _, isSet := vmConfig["memory"]; isSet {
		memory = vmConfig["memory"].(float64)
	}
	balloon := 0.0
	if _, isSet := vmConfig["balloon"]; isSet {
		balloon = vmConfig["balloon"].(float64)
	}
	cores := 1.0
	if _, isSet := vmConfig["cores"]; isSet {
		cores = vmConfig["cores"].(float64)
	}
	vcpus := 0.0
	if _, isSet := vmConfig["vcpus"]; isSet {
		vcpus = vmConfig["vcpus"].(float64)
	}
	sockets := 1.0
	if _, isSet := vmConfig["sockets"]; isSet {
		sockets = vmConfig["sockets"].(float64)
	}
	cpu := "host"
	if _, isSet := vmConfig["cpu"]; isSet {
		cpu = vmConfig["cpu"].(string)
	}
	numa := false
	if _, isSet := vmConfig["numa"]; isSet {
		numa = Itob(int(vmConfig["numa"].(float64)))
	}
	//Can be network,disk,cpu,memory,usb
	hotplug := "network,disk,usb"
	if _, isSet := vmConfig["hotplug"]; isSet {
		hotplug = vmConfig["hotplug"].(string)
	}
	//boot by default from hard disk (c), CD-ROM (d), network (n).
	boot := "cdn"
	if _, isSet := vmConfig["boot"]; isSet {
		boot = vmConfig["boot"].(string)
	}
	bootdisk := ""
	if _, isSet := vmConfig["bootdisk"]; isSet {
		bootdisk = vmConfig["bootdisk"].(string)
	}
	kvm := true
	if _, isSet := vmConfig["kvm"]; isSet {
		kvm = Itob(int(vmConfig["kvm"].(float64)))
	}
	scsihw := "lsi"
	if _, isSet := vmConfig["scsihw"]; isSet {
		scsihw = vmConfig["scsihw"].(string)
	}
	hastate := ""
	if _, isSet := vmConfig["hastate"]; isSet {
		hastate = vmConfig["hastate"].(string)
	}

	config = &ConfigQemu{
		Name:            name,
		Description:     strings.TrimSpace(description),
		Tags:            strings.TrimSpace(tags),
		Args:            strings.TrimSpace(args),
		Bios:            bios,
		EFIDisk:         efidisk,
		Onboot:          onboot,
		Agent:           agent,
		QemuOs:          ostype,
		Memory:          int(memory),
		QemuCores:       int(cores),
		QemuSockets:     int(sockets),
		QemuCpu:         cpu,
		QemuNuma:        numa,
		QemuKVM:         kvm,
		Hotplug:         hotplug,
		QemuVlanTag:     -1,
		Boot:            boot,
		BootDisk:        bootdisk,
		Scsihw:          scsihw,
		HaState:         hastate,
		QemuDisks:       QemuDevices{},
		QemuUnusedDisks: QemuDevices{},
		QemuVga:         QemuDevice{},
		QemuNetworks:    QemuDevices{},
		QemuSerials:     QemuDevices{},
	}

	if balloon >= 1 {
		config.Balloon = int(balloon)
	}
	if vcpus >= 1 {
		config.QemuVcpus = int(vcpus)
	}

	if vmConfig["ide2"] != nil {
		isoMatch := rxIso.FindStringSubmatch(vmConfig["ide2"].(string))
		config.QemuIso = isoMatch[1]
	}

	if _, isSet := vmConfig["ciuser"]; isSet {
		config.CIuser = vmConfig["ciuser"].(string)
	}
	if _, isSet := vmConfig["cipassword"]; isSet {
		config.CIpassword = vmConfig["cipassword"].(string)
	}
	if _, isSet := vmConfig["cicustom"]; isSet {
		config.CIcustom = vmConfig["cicustom"].(string)
	}
	if _, isSet := vmConfig["searchdomain"]; isSet {
		config.Searchdomain = vmConfig["searchdomain"].(string)
	}
	if _, isSet := vmConfig["nameserver"]; isSet {
		config.Nameserver = vmConfig["nameserver"].(string)
	}
	if _, isSet := vmConfig["sshkeys"]; isSet {
		config.Sshkeys, _ = url.PathUnescape(vmConfig["sshkeys"].(string))
	}
	if _, isSet := vmConfig["ipconfig0"]; isSet {
		config.Ipconfig0 = vmConfig["ipconfig0"].(string)
	}
	if _, isSet := vmConfig["ipconfig1"]; isSet {
		config.Ipconfig1 = vmConfig["ipconfig1"].(string)
	}
	if _, isSet := vmConfig["ipconfig2"]; isSet {
		config.Ipconfig2 = vmConfig["ipconfig2"].(string)
	}

	// Add disks.
	diskNames := []string{}

	for k := range vmConfig {
		if diskName := rxDiskName.FindStringSubmatch(k); len(diskName) > 0 {
			diskNames = append(diskNames, diskName[0])
		}
	}

	for _, diskName := range diskNames {
		diskConfStr := vmConfig[diskName].(string)

		id := rxDeviceID.FindStringSubmatch(diskName)
		diskID, _ := strconv.Atoi(id[0])
		diskType := rxDiskType.FindStringSubmatch(diskName)[0]

		diskConfMap := ParsePMConf(diskConfStr, "volume")
		diskConfMap["slot"] = diskID
		diskConfMap["type"] = diskType

		storageName, fileName := ParseSubConf(diskConfMap["volume"].(string), ":")
		diskConfMap["storage"] = storageName
		diskConfMap["file"] = fileName

		filePath := diskConfMap["volume"]

		// Get disk format
		storageContent, err := client.GetStorageContent(vmr, storageName)
		if err != nil {
			log.Fatal(err)
			return nil, err
		}
		var storageFormat string
		contents := storageContent["data"].([]interface{})
		for content := range contents {
			storageContentMap := contents[content].(map[string]interface{})
			if storageContentMap["volid"] == filePath {
				storageFormat = storageContentMap["format"].(string)
				break
			}
		}
		diskConfMap["format"] = storageFormat

		// Get storage type for disk
		var storageStatus map[string]interface{}
		storageStatus, err = client.GetStorageStatus(vmr, storageName)
		if err != nil {
			log.Fatal(err)
			return nil, err
		}
		storageType := storageStatus["type"]

		diskConfMap["storage_type"] = storageType

		// cloud-init disks not always have the size sent by the API, which results in a crash
		if diskConfMap["size"] == nil && strings.Contains(fileName.(string), "cloudinit") {
			diskConfMap["size"] = "4M" // default cloud-init disk size
		}

		// Convert to gigabytes if disk size was received in terabytes
		sizeIsInTerabytes, err := regexp.MatchString("[0-9]+T", diskConfMap["size"].(string))
		if err != nil {
			log.Fatal(err)
			return nil, err
		}
		if sizeIsInTerabytes {
			diskConfMap["size"] = fmt.Sprintf("%.0fG", DiskSizeGB(diskConfMap["size"]))
		}

		// And device config to disks map.
		if len(diskConfMap) > 0 {
			config.QemuDisks[diskID] = diskConfMap
		}
	}

	// Add unused disks
	// unused0:local:100/vm-100-disk-1.qcow2
	unusedDiskNames := []string{}
	for k := range vmConfig {
		// look for entries from the config in the format "unusedX:<storagepath>" where X is an integer
		if unusedDiskName := rxUnusedDiskName.FindStringSubmatch(k); len(unusedDiskName) > 0 {
			unusedDiskNames = append(unusedDiskNames, unusedDiskName[0])
		}
	}

	fmt.Println(fmt.Sprintf("unusedDiskNames: %v", unusedDiskNames))
	for _, unusedDiskName := range unusedDiskNames {
		unusedDiskConfStr := vmConfig[unusedDiskName].(string)
		finalDiskConfMap := QemuDevice{}

		// parse "unused0" to get the id '0' as an int
		id := rxDeviceID.FindStringSubmatch(unusedDiskName)
		diskID, err := strconv.Atoi(id[0])
		if err != nil {
			return nil, errors.New(fmt.Sprintf("Unable to parse unused disk id from input string '%v' tried to convert '%v' to integer.", unusedDiskName, diskID))
		}
		finalDiskConfMap["slot"] = diskID

		// parse the attributes from the unused disk
		// extract the storage and file path from the unused disk entry
		parsedUnusedDiskMap := ParsePMConf(unusedDiskConfStr, "storage+file")
		storageName, fileName := ParseSubConf(parsedUnusedDiskMap["storage+file"].(string), ":")
		finalDiskConfMap["storage"] = storageName
		finalDiskConfMap["file"] = fileName

		config.QemuUnusedDisks[diskID] = finalDiskConfMap
	}

	//Display
	if vga, isSet := vmConfig["vga"]; isSet {
		vgaList := strings.Split(vga.(string), ",")
		vgaMap := QemuDevice{}

		// TODO: keep going if error?
		err = vgaMap.readDeviceConfig(vgaList)
		if err != nil {
			log.Printf("[ERROR] %q", err)
		}
		if len(vgaMap) > 0 {
			config.QemuVga = vgaMap
		}
	}

	// Add networks.
	nicNames := []string{}

	for k := range vmConfig {
		if nicName := rxNicName.FindStringSubmatch(k); len(nicName) > 0 {
			nicNames = append(nicNames, nicName[0])
		}
	}

	for _, nicName := range nicNames {
		nicConfStr := vmConfig[nicName]
		nicConfList := strings.Split(nicConfStr.(string), ",")

		id := rxDeviceID.FindStringSubmatch(nicName)
		nicID, _ := strconv.Atoi(id[0])
		model, macaddr := ParseSubConf(nicConfList[0], "=")

		// Add model and MAC address.
		nicConfMap := QemuDevice{
			"id":      nicID,
			"model":   model,
			"macaddr": macaddr,
		}

		// Add rest of device config.
		err = nicConfMap.readDeviceConfig(nicConfList[1:])
		if err != nil {
			log.Printf("[ERROR] %q", err)
		}
		if nicConfMap["firewall"] == 1 {
			nicConfMap["firewall"] = true
		} else if nicConfMap["firewall"] == 0 {
			nicConfMap["firewall"] = false
		}
		if nicConfMap["link_down"] == 1 {
			nicConfMap["link_down"] = true
		} else if nicConfMap["link_down"] == 0 {
			nicConfMap["link_down"] = false
		}

		// And device config to networks.
		if len(nicConfMap) > 0 {
			config.QemuNetworks[nicID] = nicConfMap
		}
	}

	// Add serials
	serialNames := []string{}

	for k := range vmConfig {
		if serialName := rxSerialName.FindStringSubmatch(k); len(serialName) > 0 {
			serialNames = append(serialNames, serialName[0])
		}
	}

	for _, serialName := range serialNames {
		id := rxDeviceID.FindStringSubmatch(serialName)
		serialID, _ := strconv.Atoi(id[0])

		serialConfMap := QemuDevice{
			"id":   serialID,
			"type": vmConfig[serialName],
		}

		// And device config to serials map.
		if len(serialConfMap) > 0 {
			config.QemuSerials[serialID] = serialConfMap
		}
	}

	return
}

// Useful waiting for ISO install to complete
func WaitForShutdown(vmr *VmRef, client *Client) (err error) {
	for ii := 0; ii < 100; ii++ {
		vmState, err := client.GetVmState(vmr)
		if err != nil {
			log.Print("Wait error:")
			log.Println(err)
		} else if vmState["status"] == "stopped" {
			return nil
		}
		time.Sleep(5 * time.Second)
	}
	return errors.New("Not shutdown within wait time")
}

// This is because proxmox create/config API won't let us make usernet devices
func SshForwardUsernet(vmr *VmRef, client *Client) (sshPort string, err error) {
	vmState, err := client.GetVmState(vmr)
	if err != nil {
		return "", err
	}
	if vmState["status"] == "stopped" {
		return "", errors.New("VM must be running first")
	}
	sshPort = strconv.Itoa(vmr.VmId() + 22000)
	_, err = client.MonitorCmd(vmr, "netdev_add user,id=net1,hostfwd=tcp::"+sshPort+"-:22")
	if err != nil {
		return "", err
	}
	_, err = client.MonitorCmd(vmr, "device_add virtio-net-pci,id=net1,netdev=net1,addr=0x13")
	if err != nil {
		return "", err
	}
	return
}

// device_del net1
// netdev_del net1
func RemoveSshForwardUsernet(vmr *VmRef, client *Client) (err error) {
	vmState, err := client.GetVmState(vmr)
	if err != nil {
		return err
	}
	if vmState["status"] == "stopped" {
		return errors.New("VM must be running first")
	}
	_, err = client.MonitorCmd(vmr, "device_del net1")
	if err != nil {
		return err
	}
	_, err = client.MonitorCmd(vmr, "netdev_del net1")
	if err != nil {
		return err
	}
	return nil
}

func MaxVmId(client *Client) (max int, err error) {
	resp, err := client.GetVmList()
	vms := resp["data"].([]interface{})
	max = 100
	for vmii := range vms {
		vm := vms[vmii].(map[string]interface{})
		vmid := int(vm["vmid"].(float64))
		if vmid > max {
			max = vmid
		}
	}
	return
}

func SendKeysString(vmr *VmRef, client *Client, keys string) (err error) {
	vmState, err := client.GetVmState(vmr)
	if err != nil {
		return err
	}
	if vmState["status"] == "stopped" {
		return errors.New("VM must be running first")
	}
	for _, r := range keys {
		c := string(r)
		lower := strings.ToLower(c)
		if c != lower {
			c = "shift-" + lower
		} else {
			switch c {
			case "!":
				c = "shift-1"
			case "@":
				c = "shift-2"
			case "#":
				c = "shift-3"
			case "$":
				c = "shift-4"
			case "%%":
				c = "shift-5"
			case "^":
				c = "shift-6"
			case "&":
				c = "shift-7"
			case "*":
				c = "shift-8"
			case "(":
				c = "shift-9"
			case ")":
				c = "shift-0"
			case "_":
				c = "shift-minus"
			case "+":
				c = "shift-equal"
			case " ":
				c = "spc"
			case "/":
				c = "slash"
			case "\\":
				c = "backslash"
			case ",":
				c = "comma"
			case "-":
				c = "minus"
			case "=":
				c = "equal"
			case ".":
				c = "dot"
			case "?":
				c = "shift-slash"
			}
		}
		_, err = client.MonitorCmd(vmr, "sendkey "+c)
		if err != nil {
			return err
		}
		time.Sleep(100)
	}
	return nil
}

// Given a QemuDevice, return a param string to give to ProxMox
func formatDeviceParam(device QemuDevice) string {
	deviceConfParams := QemuDeviceParam{}
	deviceConfParams = deviceConfParams.createDeviceParam(device, nil)
	return strings.Join(deviceConfParams, ",")
}

// Given a QemuDevice (represesting a disk), return a param string to give to ProxMox
func FormatDiskParam(disk QemuDevice) string {
	diskConfParam := QemuDeviceParam{}

	if volume, ok := disk["volume"]; ok && volume != "" {
		diskConfParam = append(diskConfParam, volume.(string))
		diskConfParam = append(diskConfParam, fmt.Sprintf("size=%v", disk["size"]))
	} else {
		volumeInit := fmt.Sprintf("%v:%v", disk["storage"], DiskSizeGB(disk["size"]))
		diskConfParam = append(diskConfParam, volumeInit)
	}

	// Set cache if not none (default).
	if cache, ok := disk["cache"]; ok && cache != "none" {
		diskCache := fmt.Sprintf("cache=%v", disk["cache"])
		diskConfParam = append(diskConfParam, diskCache)
	}

	// Mountoptions
	if mountoptions, ok := disk["mountoptions"]; ok {
		options := []string{}
		for opt, enabled := range mountoptions.(map[string]interface{}) {
			if enabled.(bool) {
				options = append(options, opt)
			}
		}
		diskMountOpts := fmt.Sprintf("mountoptions=%v", strings.Join(options, ";"))
		diskConfParam = append(diskConfParam, diskMountOpts)
	}

	// Keys that are not used as real/direct conf.
	ignoredKeys := []string{"key", "slot", "type", "storage", "file", "size", "cache", "volume", "container", "vm", "mountoptions", "storage_type", "format"}

	// Rest of config.
	diskConfParam = diskConfParam.createDeviceParam(disk, ignoredKeys)

	return strings.Join(diskConfParam, ",")
}

// Create parameters for each Nic device.
func (c ConfigQemu) CreateQemuNetworksParams(vmID int, params map[string]interface{}) error {

	// For backward compatibility.
	if len(c.QemuNetworks) == 0 && len(c.QemuNicModel) > 0 {
		deprecatedStyleMap := QemuDevice{
			"id":      0,
			"model":   c.QemuNicModel,
			"bridge":  c.QemuBrige,
			"macaddr": c.QemuMacAddr,
		}

		if c.QemuVlanTag > 0 {
			deprecatedStyleMap["tag"] = strconv.Itoa(c.QemuVlanTag)
		}

		c.QemuNetworks[0] = deprecatedStyleMap
	}

	// For new style with multi net device.
	for nicID, nicConfMap := range c.QemuNetworks {

		nicConfParam := QemuDeviceParam{}

		// Set Nic name.
		qemuNicName := "net" + strconv.Itoa(nicID)

		// Set Mac address.
		if nicConfMap["macaddr"] == nil || nicConfMap["macaddr"].(string) == "" {
			// Generate Mac based on VmID and NicID so it will be the same always.
			macaddr := make(net.HardwareAddr, 6)
			rand.Seed(time.Now().UnixNano())
			rand.Read(macaddr)
			macaddr[0] = (macaddr[0] | 2) & 0xfe // fix from github issue #18
			macAddrUppr := strings.ToUpper(fmt.Sprintf("%v", macaddr))
			// use model=mac format for older proxmox compatability
			macAddr := fmt.Sprintf("%v=%v", nicConfMap["model"], macAddrUppr)

			// Add Mac to source map so it will be returned. (useful for some use case like Terraform)
			nicConfMap["macaddr"] = macAddrUppr
			// and also add it to the parameters which will be sent to Proxmox API.
			nicConfParam = append(nicConfParam, macAddr)
		} else {
			macAddr := fmt.Sprintf("%v=%v", nicConfMap["model"], nicConfMap["macaddr"].(string))
			nicConfParam = append(nicConfParam, macAddr)
		}

		// Set bridge if not nat.
		if nicConfMap["bridge"].(string) != "nat" {
			bridge := fmt.Sprintf("bridge=%v", nicConfMap["bridge"])
			nicConfParam = append(nicConfParam, bridge)
		}

		// Keys that are not used as real/direct conf.
		ignoredKeys := []string{"id", "bridge", "macaddr", "model"}

		// Rest of config.
		nicConfParam = nicConfParam.createDeviceParam(nicConfMap, ignoredKeys)

		// Add nic to Qemu prams.
		params[qemuNicName] = strings.Join(nicConfParam, ",")
	}

	return nil
}

// Create parameters for each disk.
func (c ConfigQemu) CreateQemuDisksParams(
	vmID int,
	params map[string]interface{},
	cloned bool,
) error {

	// For backward compatibility.
	if len(c.QemuDisks) == 0 && len(c.Storage) > 0 {

		dType := c.StorageType
		if dType == "" {
			if c.HasCloudInit() {
				dType = "scsi"
			} else {
				dType = "virtio"
			}
		}
		deprecatedStyleMap := QemuDevice{
			"id":           0,
			"type":         dType,
			"storage":      c.Storage,
			"size":         c.DiskSize,
			"storage_type": "lvm",  // default old style
			"cache":        "none", // default old value
		}
		if c.QemuDisks == nil {
			c.QemuDisks = make(QemuDevices)
		}
		c.QemuDisks[0] = deprecatedStyleMap
	}

	// For new style with multi disk device.
	for diskID, diskConfMap := range c.QemuDisks {
		// skip the first disk for clones (may not always be right, but a template probably has at least 1 disk)
		if diskID == 0 && cloned {
			continue
		}

		// Device name.
		deviceType := diskConfMap["type"].(string)
		qemuDiskName := deviceType + strconv.Itoa(diskID)

		// Add back to Qemu prams.
		params[qemuDiskName] = FormatDiskParam(diskConfMap)
	}

	return nil
}

// Create parameters for serial interface
func (c ConfigQemu) CreateQemuSerialsParams(
	vmID int,
	params map[string]interface{},
) error {

	// For new style with multi disk device.
	for serialID, serialConfMap := range c.QemuSerials {
		// Device name.
		deviceType := serialConfMap["type"].(string)
		qemuSerialName := "serial" + strconv.Itoa(serialID)

		// Add back to Qemu prams.
		params[qemuSerialName] = deviceType
	}

	return nil
}

// Create parameters for serial interface
func (c ConfigQemu) CreateQemuMachineParam(
	params map[string]interface{},
) error {
	if c.Machine == "" {
		return nil
	}
	if matched, _ := regexp.MatchString(machineModels, c.Machine); matched {
		params["machine"] = c.Machine
		return nil
	}
	return errors.New("unsupported machine type, fall back to default")
}

func (p QemuDeviceParam) createDeviceParam(
	deviceConfMap QemuDevice,
	ignoredKeys []string,
) QemuDeviceParam {

	for key, value := range deviceConfMap {
		if ignored := inArray(ignoredKeys, key); !ignored {
			var confValue interface{}
			if bValue, ok := value.(bool); ok && bValue {
				confValue = "1"
			} else if sValue, ok := value.(string); ok && len(sValue) > 0 {
				confValue = sValue
			} else if iValue, ok := value.(int); ok && iValue > 0 {
				confValue = iValue
			}
			if confValue != nil {
				deviceConf := fmt.Sprintf("%v=%v", key, confValue)
				p = append(p, deviceConf)
			}
		}
	}

	return p
}

// readDeviceConfig - get standard sub-conf strings where `key=value` and update conf map.
func (confMap QemuDevice) readDeviceConfig(confList []string) error {
	// Add device config.
	for _, conf := range confList {
		key, value := ParseSubConf(conf, "=")
		confMap[key] = value
	}
	return nil
}

func (c ConfigQemu) String() string {
	jsConf, _ := json.Marshal(c)
	return string(jsConf)
}

// VMIdExists - If you pass an VMID that exists it will raise an error otherwise it will return the vmID
func (c *Client) VMIdExists(vmID int) (id int, err error) {
	_, err = c.session.Get(fmt.Sprintf("/cluster/nextid?vmid=%d", vmID), nil, nil)
	if err != nil {
		return -1, err
	}
	return vmID, nil
}<|MERGE_RESOLUTION|>--- conflicted
+++ resolved
@@ -111,11 +111,8 @@
 		"boot":        config.Boot,
 		"description": config.Description,
 		"tags":        config.Tags,
-<<<<<<< HEAD
 		"machine":     config.Machine,
-=======
 		"args":        config.Args,
->>>>>>> cb769f4e
 	}
 
 	if config.Bios != "" {
